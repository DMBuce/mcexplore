--- conflicted
+++ resolved
@@ -58,7 +58,6 @@
 
     # parse options
     parser = optparse.OptionParser(version=version, usage=usage, description=description)
-<<<<<<< HEAD
     parser.add_option(
         "-v", "--verbose", dest="verbose", default=False,
         action="store_true",
@@ -92,15 +91,6 @@
         action="store_true",
         help="Use units of regions (32x32 chunks) instead of chunks for <xsize> and <zsize>"
     )
-=======
-    parser.add_option("-v", "--verbose", action="store_true", dest="verbose", default=False, help="When enabled, the Minecraft server output is shown on the console.")
-    parser.add_option("-p", "--path", dest="path", default=".", help="Sets the path of the working directory to use when running the server. Defaults to the current directory (.).")
-    parser.add_option("-c", "--command", dest="command", default="java -jar minecraft_server.jar nogui", help="Specifies the command used to start the server. Defaults to 'java -jar minecraft_server.jar nogui'.")
-    parser.add_option("-x", dest="xorigin", type="int", help="Set the X offset to generate land around. Defaults to the server's spawn point.")
-    parser.add_option("-z", dest="zorigin", type="int", help="Set the Z offset to generate land around. Defaults to the server's spawn point.")
-    parser.add_option("-r", "--regions", action="store_true", dest="regions", default=False, help="When enabled, measure in regions instead of chunks.")
-    parser.add_option("--spawnsize", dest="spawnsize", default=368, help="The number of blocks to move the spawn point on every server restart. Higher values may miss the population stage of some chunks at the border. This is the length of the side of a square centered around the spawn point. Should be a multiple of 16. Common values: 368, 384, 400. Default: 368")
->>>>>>> 6e22b719
     (options, args) = parser.parse_args()
 
     # validate args
@@ -172,7 +162,6 @@
 
     # get original spawn point
     originalspawn = getSpawn(level)
-<<<<<<< HEAD
 
     try:
         # back up level.dat
@@ -194,8 +183,9 @@
 
         # loop through a grid of spawn points within the given range, starting and stopping the server for each one
         # note that the server generated spawn point is 400x400 meters (25x25 chunks), but it does not generate
-        # trees or snow outside of a 384x384 meter box.
-        spawnsize = 384.0
+        # trees or snow outside of a 384x384 meter box, and starting from minecraft 1.16 it does not generate biomes
+        # outside of a 368x368 box
+        spawnsize = 368
         # normalize xsize and zsize so that they're measured in blocks
         xsize = xsize * multiplier - spawnsize - 16
         zsize = zsize * multiplier - spawnsize - 16
@@ -216,47 +206,6 @@
         msg("Restoring original spawn of %d, %d, %d" % originalspawn)
         #os.remove(level)
         os.rename(levelbak, level)
-=======
-    
-    # use the spawn point as the origin if none was specified
-    if options.xorigin is None: options.xorigin = originalspawn[0]
-    if options.zorigin is None: options.zorigin = originalspawn[2]
-    
-    # move the origin to the nearest valid center point
-    # this will be a region or chunk center, the center of a region or chunk border,
-    # or the corner of a region or chunk, depending on the specified dimensions
-    # this is not strictly necessary when measuring in chunks, but doesn't hurt
-    xoffset = (int(args[0]) % 2) * (multiplier / 2)
-    zoffset = (int(args[1]) % 2) * (multiplier / 2)
-    options.xorigin = int(round(float(options.xorigin + xoffset) / float(multiplier))) * multiplier - xoffset
-    options.zorigin = int(round(float(options.zorigin + zoffset) / float(multiplier))) * multiplier - zoffset
-    print "Snapped origin to %d, %d" % (options.xorigin, options.zorigin)
-    
-    # loop through a grid of spawn points within the given range, starting and stopping the server for each one
-    # note that the server generated spawn point is 400x400 meters (25x25 chunks), but it does not generate
-    # trees or snow outside of a 384x384 meter box, and starting from minecraft 1.16 it does not generate biomes
-    # outside of a 368x368 box
-    spawnsize = options.spawnsize
-    xsize = int(args[0]) * multiplier - spawnsize - 16
-    zsize = int(args[1]) * multiplier - spawnsize - 16
-    print "Size of area to map in meters: %d, %d" % (xsize + spawnsize, zsize + spawnsize)
-    xiterations = int(math.ceil(xsize / spawnsize) + 1)
-    ziterations = int(math.ceil(zsize / spawnsize) + 1)
-    for xcount in range(0, xiterations):
-        x = options.xorigin - xsize / 2 + xcount * spawnsize
-        if x > options.xorigin + xsize / 2: x = options.xorigin + xsize / 2
-        for zcount in range(0, ziterations):
-            z = options.zorigin - zsize / 2 + zcount * spawnsize
-            if z > options.zorigin + zsize / 2: z = options.zorigin + zsize / 2
-            print "Setting spawn to %d, %d" % (x, z)
-            setSpawn(level, (x, 64, z))
-            runMinecraft(options.path, options.command, options.verbose)
-
-    # restore the old spawn point
-    print "Restoring original spawn of %d, %d, %d" % originalspawn
-    os.remove(level)
-    os.rename(levelbak, level)
->>>>>>> 6e22b719
 
 def getSpawn(level):
     """Gets the spawn point from a given level.dat file"""
